--- conflicted
+++ resolved
@@ -230,12 +230,7 @@
             summed_msgs = np.add.reduce(received_msgs)
             print receiving_i
             for i in receiving_i:
-<<<<<<< HEAD
-                msgs.append(np.log(self.f[i])+  summed_msgs[i])
-            print msgs
-=======
                 msgs.append(np.log(self.f[i]) + summed_msgs[i])
->>>>>>> 345c6abc
             msg = max(msgs)
         other.receive_msg(self, msg)
 
@@ -261,12 +256,8 @@
     for node in node_list[::-1]:
         send_pending(node)
 
-<<<<<<< HEAD
-def max_sum(node_list):
-=======
 
 def ms_product(node_list):
->>>>>>> 345c6abc
     for node in node_list:
         send_pending_ms(node)
 
@@ -339,16 +330,7 @@
     Bronchitis, Coughing, Fever, Influenza, Smokes, SoreThroat, Wheezing, f_0, f_1, f_2, f_3, f_4, f_5, \
     f_6 = init_network()
 
-    node_list = [f_5, f_6, Smokes, SoreThroat, Fever, f_0, f_1, Influenza, f_2, Coughing, f_3, Wheezing, f_4,
-                 Bronchitis]
-    f_5.pending.add(Influenza)
-    f_6.pending.add(Smokes)
-    SoreThroat.pending.add(f_0)
-    Fever.pending.add(f_1)
-    Coughing.pending.add(f_3)
-    Wheezing.pending.add(f_4)
-
-    max_sum(node_list)
+    f_5.send_ms_msg(Influenza)
 
 
 if __name__ == '__main__':
